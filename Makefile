##
## This file is part of the libopencm3 project.
##
## Copyright (C) 2009 Uwe Hermann <uwe@hermann-uwe.de>
##
## This program is free software: you can redistribute it and/or modify
## it under the terms of the GNU General Public License as published by
## the Free Software Foundation, either version 3 of the License, or
## (at your option) any later version.
##
## This program is distributed in the hope that it will be useful,
## but WITHOUT ANY WARRANTY; without even the implied warranty of
## MERCHANTABILITY or FITNESS FOR A PARTICULAR PURPOSE.  See the
## GNU General Public License for more details.
##
## You should have received a copy of the GNU General Public License
## along with this program.  If not, see <http://www.gnu.org/licenses/>.
##

<<<<<<< HEAD
PREFIX	?= arm-none-eabi
# PREFIX		?= arm-elf
=======
PREFIX		?= arm-none-eabi
#PREFIX		?= arm-elf
>>>>>>> 8ceeb999
DESTDIR		?= /usr/local
INCDIR		= $(DESTDIR)/$(PREFIX)/include
LIBDIR		= $(DESTDIR)/$(PREFIX)/lib
SHAREDIR        = $(DESTDIR)/$(PREFIX)/share/libopencm3/scripts
INSTALL		= install

TARGETS = stm32f1 stm32f2 lpc13xx lm3s

# Be silent per default, but 'make V=1' will show all compiler calls.
ifneq ($(V),1)
Q := @
# Do not print "Entering directory ...".
MAKEFLAGS += --no-print-directory
endif

all: build

build: lib examples

lib:
	$(Q)for i in $(addprefix $@/,$(TARGETS)); do \
		if [ -d $$i ]; then \
			printf "  BUILD   $$i\n"; \
			$(MAKE) -C $$i || exit $?; \
		fi; \
	done

examples:
	$(Q)for i in $(addsuffix /*/*,$(addprefix $@/,$(TARGETS))); do \
		if [ -d $$i ]; then \
			printf "  BUILD   $$i\n"; \
			$(MAKE) -C $$i || exit $?; \
		fi; \
	done

install: lib 
	@printf "  INSTALL headers\n"
	$(Q)$(INSTALL) -d $(INCDIR)/libopencm3
	$(Q)$(INSTALL) -d $(LIBDIR)
	$(Q)$(INSTALL) -d $(SHAREDIR)
	$(Q)cp -r include/libopencm3/* $(INCDIR)/libopencm3
	@printf "  INSTALL libs\n"
	$(Q)$(INSTALL) -m 0644 lib/*/*.a $(LIBDIR)
	@printf "  INSTALL ldscripts\n"
	$(Q)$(INSTALL) -m 0644 lib/*/*.ld $(LIBDIR)
	@printf "  INSTALL scripts\n"
	$(Q)$(INSTALL) -m 0644 scripts/* $(SHAREDIR)

clean:
	$(Q)for i in $(addprefix lib/,$(TARGETS)) \
		     $(addsuffix /*/*,$(addprefix examples/,$(TARGETS))); do \
		if [ -d $$i ]; then \
			printf "  CLEAN   $$i\n"; \
			$(MAKE) -C $$i clean || exit $?; \
		fi; \
	done

.PHONY: build lib examples install clean
<|MERGE_RESOLUTION|>--- conflicted
+++ resolved
@@ -17,13 +17,8 @@
 ## along with this program.  If not, see <http://www.gnu.org/licenses/>.
 ##
 
-<<<<<<< HEAD
-PREFIX	?= arm-none-eabi
-# PREFIX		?= arm-elf
-=======
 PREFIX		?= arm-none-eabi
 #PREFIX		?= arm-elf
->>>>>>> 8ceeb999
 DESTDIR		?= /usr/local
 INCDIR		= $(DESTDIR)/$(PREFIX)/include
 LIBDIR		= $(DESTDIR)/$(PREFIX)/lib
